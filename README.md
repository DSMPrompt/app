# DSMPrompt - A new way to DSM

## What is it?
- DSMPrompt is an all in one solution for DSMing a show. 
- Convert pdf scripts easily to our format
- Export scripts
<<<<<<< HEAD
- CRUD cues
- Run shows
- Use an open source 3d ESP based project to go to next line
- Everything's local, so no worries about internet loss
=======
- Create, update, read and delete color-coded cues for LX, SFX and STAGE.
- Run shows live.
- Use an open source 3d ESP based project to integrate line-syncing across devices.
>>>>>>> f2793128
- And more!

## Planned Major Features
- Multi-user shows with informative views for Lighting, Sound, Props, Stage Crew (on Apple Watch)
- Automatic on-the-fly cue updates on the aforementioned devices
- Preshow checks from each user, ensuring everyone's ready, even off the comms link!

## How do I contribute?
- Please fork the repo, and commit to a new branch
- Then PR into this repo with your feature

## Your OpenAI key!
- Don't worry, it's revoked

## Licence
- Please check LICENSE!

## Download...?
- We currently are planning to open a public testflight
- In the future we will hopefully release to the app store!

## The code quality 
- This app was written 2 days before a show - no judgement please!
- Hopefully it will become better:) <|MERGE_RESOLUTION|>--- conflicted
+++ resolved
@@ -4,16 +4,10 @@
 - DSMPrompt is an all in one solution for DSMing a show. 
 - Convert pdf scripts easily to our format
 - Export scripts
-<<<<<<< HEAD
-- CRUD cues
-- Run shows
-- Use an open source 3d ESP based project to go to next line
-- Everything's local, so no worries about internet loss
-=======
 - Create, update, read and delete color-coded cues for LX, SFX and STAGE.
 - Run shows live.
 - Use an open source 3d ESP based project to integrate line-syncing across devices.
->>>>>>> f2793128
+- Everything's local, so no worries about internet loss
 - And more!
 
 ## Planned Major Features
