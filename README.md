# DSMPrompt - A new way to DSM

## What is it?
- DSMPrompt is an all in one solution for DSMing a show. 
- Convert pdf scripts easily to our format
- Export scripts
- Create, update, read and delete color-coded cues for LX, SFX and STAGE.
- Run shows live.
- Use an open source 3d ESP based project to integrate line-syncing across devices.
- Everything's local, so no worries about internet loss
- And more!

<<<<<<< HEAD
## Planned Major Features
- Multi-user shows with informative views for Lighting, Sound, Props, Stage Crew (on Apple Watch)
- Automatic on-the-fly cue updates on the aforementioned devices
- Preshow checks from each user, ensuring everyone's ready, even off the comms link!
=======
## Line syncing?
- Yep! By connecting to a MQTT server running on a WiFi network, experiece line by line sync between the DSM and anybody else! Cues are synced also - so everynody is on the same page. No longer are the days where you need to ask the DSM where the show currently is!

>>>>>>> 26928db0

## How do I contribute?
- Please fork the repo, and commit to a new branch
- Then PR into this repo with your feature

## Your OpenAI key!
- Don't worry, it's revoked

## Licence
- Please check LICENSE!

## Download...?
- We currently are planning to open a public testflight
- In the future we will hopefully release to the app store!

## The code quality 
- This app was written 2 days before a show - no judgement please!
- Hopefully it will become better:) <|MERGE_RESOLUTION|>--- conflicted
+++ resolved
@@ -9,17 +9,14 @@
 - Use an open source 3d ESP based project to integrate line-syncing across devices.
 - Everything's local, so no worries about internet loss
 - And more!
-
-<<<<<<< HEAD
+- 
 ## Planned Major Features
 - Multi-user shows with informative views for Lighting, Sound, Props, Stage Crew (on Apple Watch)
 - Automatic on-the-fly cue updates on the aforementioned devices
 - Preshow checks from each user, ensuring everyone's ready, even off the comms link!
-=======
+
 ## Line syncing?
 - Yep! By connecting to a MQTT server running on a WiFi network, experiece line by line sync between the DSM and anybody else! Cues are synced also - so everynody is on the same page. No longer are the days where you need to ask the DSM where the show currently is!
-
->>>>>>> 26928db0
 
 ## How do I contribute?
 - Please fork the repo, and commit to a new branch
